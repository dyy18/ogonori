package osql

import (
	_ "database/sql"
	"database/sql/driver"
	"io"

	"github.com/quux00/ogonori/ogl"
	"github.com/quux00/ogonori/oschema"
)

//
// ogonoriRows implements the sql/driver.Rows interface.
//
type ogonoriRows struct {
	pos     int // index of next row (doc) to return
	docs    []*oschema.ODocument
	cols    []string
	fulldoc bool // whether query returned a full document or just properties
	// TODO: maybe a reference to the appropriate schema is needed here?
}

func NewRows(docs []*oschema.ODocument) *ogonoriRows {
	var cols []string
	if docs == nil || len(docs) == 0 {
		cols = []string{}
		return &ogonoriRows{docs: docs, cols: cols}
	}

	var fulldoc bool
	if docs[0].Classname == "" {
		cols = make([]string, 0, len(docs[0].FieldNames()))
		for _, fname := range docs[0].FieldNames() {
			cols = append(cols, fname)
		}
	} else {
		fulldoc = true
		// if Classname is set then the user queried for a full document
		// not individual properties of a Document/Class
		cols = []string{docs[0].Classname}
	}
<<<<<<< HEAD
	return &ogonoriRows{docs: docs, cols: cols}
=======

	ogl.Printf("COLSCOLS: %v\n", cols)
	return &ogonoriRows{docs: docs, cols: cols, fulldoc: fulldoc}
>>>>>>> 21dd8540
}

//
// Columns returns the names of the columns. The number of
// columns of the result is inferred from the length of the
// slice.  If a particular column name isn't known, an empty
// string should be returned for that entry.
//
func (rows *ogonoriRows) Columns() []string {
	ogl.Printf("** ogonoriRows.Columns = %v\n", rows.cols)
	return rows.cols
}

//
// Next is called to populate the next row of data into
// the provided slice. The provided slice will be the same
// size as the Columns() are wide.
//
// The dest slice may be populated only with
// a driver Value type, but excluding string.
// All string values must be converted to []byte.
//
// Next should return io.EOF when there are no more rows.
//
func (rows *ogonoriRows) Next(dest []driver.Value) error {
	ogl.Println("** ogonoriRows.Next")
	// TODO: right now I return the entire resultSet as an array, thus all loaded into memory
	//       it would be better to have obinary.dbCommands provide an iterator based model
	//       that only needs to read a "row" (ODocument) at a time
	if rows.pos >= len(rows.docs) {
		return io.EOF
	}
	// TODO: may need to do a type switch here -> what else can come in from a query in OrientDB
	//       besides an ODocument ??
	currdoc := rows.docs[rows.pos]
	if rows.fulldoc {
		dest[0] = currdoc

	} else {
		// was a property only query
		for i := range dest {
			// TODO: need to check field.Type and see if it is one that can map to Value
			//       what will I do for types that don't map to Value (e.g., EmbeddedRecord, EmbeddedMap) ??
			field := currdoc.GetField(rows.cols[i])
			dest[i] = field.Value
		}
	}

	rows.pos++
	// TODO: this is where we need to return any errors that occur
	return nil
}

//
// Close closes the rows iterator.
//
func (rows *ogonoriRows) Close() error {
	ogl.Println("** ogonoriRows.Close")
	return nil
}<|MERGE_RESOLUTION|>--- conflicted
+++ resolved
@@ -39,13 +39,8 @@
 		// not individual properties of a Document/Class
 		cols = []string{docs[0].Classname}
 	}
-<<<<<<< HEAD
-	return &ogonoriRows{docs: docs, cols: cols}
-=======
-
 	ogl.Printf("COLSCOLS: %v\n", cols)
 	return &ogonoriRows{docs: docs, cols: cols, fulldoc: fulldoc}
->>>>>>> 21dd8540
 }
 
 //
